--- conflicted
+++ resolved
@@ -100,7 +100,6 @@
 	n.$queue_event(triggerID, postbackInfo, extraParams);
 }
 
-<<<<<<< HEAD
 N.prototype.$queue_event = function(triggerID, postbackInfo, extraParams) {
 	// Put an event on the event_queue.
 	Nitrogen.$event_queue.push({
@@ -109,19 +108,6 @@
 		postbackInfo : postbackInfo,
 		extraParams  : extraParams
 	});
-=======
-function wf_serialize_page() {
-	var elements = wf_get_elements_to_serialize();
-	var s = "";
-	for (var i = 0; i<elements.length; i++) {
-		var element = $(elements[i])[0];
-		if (element.type == "radio") {
-			s += "&" + element.id + "=" + element.checked;
-		}
-		s += "&" + $(elements[i]).serialize();
-	}
-	return s;
->>>>>>> 02ecbc27
 }
 
 
@@ -150,6 +136,10 @@
 		if (element.validator && (element.validator.trigger.id == triggerID) && !element.validator.validate()) {
 			is_valid = false;
 		} else {
+			if (element.type == "radio") {
+				s += "&" + element.id + "=" + element.checked;
+			}
+
 			s += "&" + jQuery(element).serialize();
 		}
 	}
