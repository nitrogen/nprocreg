% Nitrogen Web Framework for Erlang
% Copyright (c) 2008-2009 Rusty Klophaus
% See MIT-LICENSE for licensing information.

-module (wf_platform).
-export ([
	init/2,
	get_platform/0,
	get_request/0,
	get_page_module/0, set_page_module/1,
	get_path_info/0, set_path_info/1,

	get_raw_path/0,
	get_querystring/0,
	request_method/0,
	parse_get_args/0,
	parse_post_args/0,
	
	get_cookie/1, set_cookie/2, set_cookie/4,
	clear_redirect/0,
	set_redirect/1,
	set_header/2,
	route/1, request/1,
	get_prehandler_module/0,
	set_response_code/1,
	set_content_type/1,
	set_response_body/1,
	build_response/0,
	
	inject_script/2
]).


%%% INIT PLATFORMS %%%
init(PlatformModule, Request) ->
	put(wf_platform_module, PlatformModule),
	put(wf_request, Request),
	ok.
	
do(Method) -> do(Method, []).
do(Method, Args) ->
	PlatformModule = get(wf_platform_module),
	erlang:apply(PlatformModule, Method, Args).



%%% GET PLATFORM INFO %%%

get_platform() -> do(get_platform).
get_request() -> get(wf_request).
get_page_module() -> get(wf_page_module).
set_page_module(Module) -> put(wf_page_module, Module).
get_path_info() -> get(wf_path_info).
set_path_info(PathInfo) -> put(wf_path_info, PathInfo).

get_raw_path() -> do(get_raw_path).
get_querystring() -> do(get_querystring).

%%% METHOD AND ARGS %%%

request_method() -> do(request_method).
parse_get_args() -> do(parse_get_args).
parse_post_args() -> do(parse_post_args).
	
%%% COOKIES %%%
	
get_cookie(Key) ->
	Key1 = wf:to_list(Key),
	Value = do(get_cookie, [Key1]),
	case Value of
		[] -> undefined;
		_ -> Value
	end.

set_cookie(Key, Value) -> 
	Timeout = nitrogen:get_session_timeout(),
	set_cookie(Key, Value, "/", Timeout).
	
set_cookie(Key, Value, Path, MinutesToLive) ->
	Header = create_cookie(Key, Value, Path, MinutesToLive),
	put(wf_headers, [Header|get(wf_headers)]),
	ok.
	
create_cookie(Key, Value, Path, MinutesToLive) ->
	Key1 = wf:to_list(Key),
	Value1 = wf:to_list(Value),
	do(create_cookie, [Key1, Value1, Path, MinutesToLive]).
	
	

%%% HEADERS %%%

set_header(Key, Value) ->
	Key1 = wf:to_list(Key),
	Value1 = wf:to_list(Value),
	Header = do(create_header, [Key1, Value1]),
	put(wf_headers, [Header|get(wf_headers)]),
	ok.
	


%%% ROUTE AND REQUEST %%%

route(Path) ->
<<<<<<< HEAD
	PreModule = get_prehandler_module(),
	case erlang:function_exported(PreModule, route, 1) of
		true -> 
			case PreModule:route(Path) of
=======
	HooksModule = nitrogen:get_hooks_module(),
	case erlang:function_exported(HooksModule, route, 1) of
		true -> 
			case HooksModule:route(Path) of
>>>>>>> 3bbcfbe3
				undefined -> nitrogen:route(Path);
				{Module, PathInfo} -> {Module, PathInfo};
				Module -> {Module, ""}
			end;
		false -> nitrogen:route(Path)
	end.
	
request(Module) ->
	% Run the pre-request function, check if we
	% should continue.
<<<<<<< HEAD
	PreModule = get_prehandler_module(),
	case erlang:function_exported(PreModule, request, 1) of
		true -> PreModule:request(Module);
		false -> nitrogen:request(Module)
	end.

get_prehandler_module() ->
	case application:get_env(prehandler_module) of
		{ok, Module} ->
			Module;
		undefined ->
			{ok, {Module, _}} = application:get_key(mod),
			Module
	end.

=======
	HooksModule = nitrogen:get_hooks_module(),
	case erlang:function_exported(HooksModule, request, 1) of
		true -> HooksModule:request(Module);
		false -> nitrogen:request(Module)
	end.

>>>>>>> 3bbcfbe3

	
%%% RESPONSE %%%

clear_redirect() -> set_redirect(undefined).
set_redirect(Url) -> put(wf_redirect, Url).
set_response_code(Code) -> put(wf_response_code, Code).
set_content_type(ContentType) -> put(wf_content_type, ContentType).

set_response_body(Body) -> put(wf_response_body, Body).
	
build_response() -> 
	% Handle any redirects...
	handle_redirects(),
	
	% Build platform specific response...
	do(build_response).
	
%%% REDIRECTS %%%
	
handle_redirects() ->
	case get(wf_redirect) of
		undefined -> ignore;
		Url -> 
			Redirect = build_redirect(Url),
			set_response_body(Redirect)
	end.

build_redirect(Url) ->
	Url1 = wf:to_list(Url),
	case request_method() of
		'GET' -> build_get_redirect(Url1);
		'POST' -> build_post_redirect(Url1)
	end.

build_get_redirect(Url) -> wf:f("<meta http-equiv='refresh' content='0;url=~s' />", [Url]).
build_post_redirect(Url) -> wf:f("document.location.href=\"~s\";", [wf_utils:js_escape(Url)]).

%%% INJECT SCRIPT %%%

inject_script(undefined, _) -> undefined;
inject_script([script|Rest], Script) -> [Script, Rest];
inject_script([Other|Rest], Script) -> [Other|inject_script(Rest, Script)];
inject_script([], _Script) -> [].


%%% CHUNKED RESPONSE %%%
<|MERGE_RESOLUTION|>--- conflicted
+++ resolved
@@ -102,17 +102,10 @@
 %%% ROUTE AND REQUEST %%%
 
 route(Path) ->
-<<<<<<< HEAD
-	PreModule = get_prehandler_module(),
-	case erlang:function_exported(PreModule, route, 1) of
-		true -> 
-			case PreModule:route(Path) of
-=======
 	HooksModule = nitrogen:get_hooks_module(),
 	case erlang:function_exported(HooksModule, route, 1) of
 		true -> 
 			case HooksModule:route(Path) of
->>>>>>> 3bbcfbe3
 				undefined -> nitrogen:route(Path);
 				{Module, PathInfo} -> {Module, PathInfo};
 				Module -> {Module, ""}
@@ -123,31 +116,11 @@
 request(Module) ->
 	% Run the pre-request function, check if we
 	% should continue.
-<<<<<<< HEAD
-	PreModule = get_prehandler_module(),
-	case erlang:function_exported(PreModule, request, 1) of
-		true -> PreModule:request(Module);
-		false -> nitrogen:request(Module)
-	end.
-
-get_prehandler_module() ->
-	case application:get_env(prehandler_module) of
-		{ok, Module} ->
-			Module;
-		undefined ->
-			{ok, {Module, _}} = application:get_key(mod),
-			Module
-	end.
-
-=======
 	HooksModule = nitrogen:get_hooks_module(),
 	case erlang:function_exported(HooksModule, request, 1) of
 		true -> HooksModule:request(Module);
 		false -> nitrogen:request(Module)
 	end.
-
->>>>>>> 3bbcfbe3
-
 	
 %%% RESPONSE %%%
 
