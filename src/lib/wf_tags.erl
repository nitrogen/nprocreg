% Nitrogen Web Framework for Erlang
% Copyright (c) 2008-2009 Rusty Klophaus
% Contributions from Tom McNulty (tom.mcnulty@cetiforge.com)
% See MIT-LICENSE for licensing information.

-module (wf_tags).
-author('tom.mcnulty@cetiforge.com').
-include ("wf.inc").
-export ([emit_tag/2, emit_tag/3]).

%%%  Empty tags %%%

emit_tag(TagName, Props) ->
	STagName = wf:to_list(TagName),
	[
		"<",
		STagName,
		write_props(Props),
		"/>"
	].
	
%%% Tags with child content %%%

% empty text and body
emit_tag(TagName, [[], []], Props) ->
    emit_tag(TagName, Props);

<<<<<<< HEAD
emit_tag(TagName, [], Props) when 
	TagName =/= 'div', 
	TagName =/= 'textarea'
	->
=======
emit_tag(TagName, [], Props) when TagName =/= 'div', TagName =/= 'iframe' ->
>>>>>>> fbc2a753
    emit_tag(TagName, Props);

emit_tag(TagName, Content, Props) ->
	STagName = wf:to_list(TagName),
	[
		"<", 
		STagName, 
		write_props(Props), 
		">", 
	 	Content,
	 	"</", 
		STagName, 
		">"
	].    
    
%%% Property display functions %%%
    
write_props(Props) ->
    lists:map(fun display_property/1, Props).            
     
display_property({Prop, V}) when is_atom(Prop) ->
    display_property({atom_to_list(Prop), V});
    
display_property({_, []}) -> "";    
    
display_property({Prop, Value}) when is_integer(Value); is_atom(Value) ->
	[" ", Prop, "='", wf:to_list(Value), "'"];
    
display_property({Prop, Value}) when is_binary(Value); ?IS_STRING(Value) ->
	[" ", Prop, "='", Value, "'"];

display_property({Prop, Values}) ->
	StrValues = [wf:to_list(X) || X <- Values],
	[" ", Prop, "='", string:strip(string:join(StrValues, " ")), "'"].
<|MERGE_RESOLUTION|>--- conflicted
+++ resolved
@@ -25,14 +25,10 @@
 emit_tag(TagName, [[], []], Props) ->
     emit_tag(TagName, Props);
 
-<<<<<<< HEAD
 emit_tag(TagName, [], Props) when 
 	TagName =/= 'div', 
-	TagName =/= 'textarea'
-	->
-=======
-emit_tag(TagName, [], Props) when TagName =/= 'div', TagName =/= 'iframe' ->
->>>>>>> fbc2a753
+	TagName =/= 'textarea',
+	TagName =/= 'iframe' ->
     emit_tag(TagName, Props);
 
 emit_tag(TagName, Content, Props) ->
