--- conflicted
+++ resolved
@@ -1,12 +1,7 @@
 {application, nprocreg, [
     {description,  "Minimal Distributed Erlang Process Registry."},
-<<<<<<< HEAD
     {vsn,          "0.3.0"},
-    {applications, [kernel, stdlib]},
-=======
-    {vsn,          "0.2.1"},
     {applications, [kernel, simple_cache, stdlib]},
->>>>>>> c94a6dfa
     {registered,   []},
     {mod,          {nprocreg_app, []}}
 ]}.